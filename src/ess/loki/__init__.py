# SPDX-License-Identifier: BSD-3-Clause
<<<<<<< HEAD
# Copyright (c) 2021 Scipp contributors (https://github.com/scipp)

from .io import load_sans2d, load_rkh_wav, load_rkh_q
=======
# Copyright (c) 2022 Scipp contributors (https://github.com/scipp)
>>>>>>> baf8065b
<|MERGE_RESOLUTION|>--- conflicted
+++ resolved
@@ -1,8 +1,4 @@
 # SPDX-License-Identifier: BSD-3-Clause
-<<<<<<< HEAD
-# Copyright (c) 2021 Scipp contributors (https://github.com/scipp)
+# Copyright (c) 2022 Scipp contributors (https://github.com/scipp)
 
-from .io import load_sans2d, load_rkh_wav, load_rkh_q
-=======
-# Copyright (c) 2022 Scipp contributors (https://github.com/scipp)
->>>>>>> baf8065b
+from .io import load_sans2d, load_rkh_wav, load_rkh_q