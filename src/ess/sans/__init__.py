# SPDX-License-Identifier: BSD-3-Clause
<<<<<<< HEAD
# Copyright (c) 2021 Scipp contributors (https://github.com/scipp)
from . import conversions
=======
# Copyright (c) 2022 Scipp contributors (https://github.com/scipp)

from .reduction import reduce_to_q, simple_reducer, grouping_reducer
>>>>>>> baf8065b
<|MERGE_RESOLUTION|>--- conflicted
+++ resolved
@@ -1,9 +1,4 @@
 # SPDX-License-Identifier: BSD-3-Clause
-<<<<<<< HEAD
-# Copyright (c) 2021 Scipp contributors (https://github.com/scipp)
-from . import conversions
-=======
 # Copyright (c) 2022 Scipp contributors (https://github.com/scipp)
 
-from .reduction import reduce_to_q, simple_reducer, grouping_reducer
->>>>>>> baf8065b
+from . import conversions